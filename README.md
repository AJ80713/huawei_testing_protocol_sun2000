<<<<<<< HEAD
# Huawei Testing Protocol Sun2000

This repository contains Python scripts for interacting with a **Huawei Sun2000** inverter over Modbus RTU or TCP. The utilities allow you to read telemetry, generate register maps and run battery charge/discharge tests.

## Repository structure

```
 huawei_sun2000_control/
 ├── battery_info.py             # Dump battery related register values
 ├── inverter_battery_control.py # Common helpers for battery control
 ├── inverter_full_tests.py      # Example end‑to‑end test sequence
 ├── inverter_register_map.py    # Export all register values to CSV
 ├── inverter_telemetry.py       # Poll inverter telemetry
 ├── minimal_rtu_read.py         # Simple RTU read example
 ├── read_rtu.py                 # Basic Modbus‑RTU read utility
 ├── rtu_battery_control.py      # RTU battery control helper
 ├── rtu_command_tests.py        # Example RTU test script
 ├── tcp_battery_control.py      # TCP battery control helper
 └── tcp_command_tests.py        # Example TCP test script
```

A small set of dependency packages is vendored in `huawei_sun2000_control/packages/` for offline installation.

## Installation

1. Use **Python 3.10+**.
2. Create a virtual environment and install the dependencies:

```bash
python3 -m venv venv
source venv/bin/activate
pip install huawei_sun2000_control/packages/*.tar.gz
```

Alternatively install packages from PyPI: `huawei-solar`, `pymodbus`, `pyserial`, `backoff`, `pyserial-asyncio`, `typing_extensions`, and `pytz`.

## Basic usage

- Update connection settings (IP address, COM port, passwords) in each script before running.
- Telemetry polling via TCP:

```bash
python huawei_sun2000_control/inverter_telemetry.py
```

- Export a register map to CSV:

```bash
python huawei_sun2000_control/inverter_register_map.py
```

- Run the full test sequence combining telemetry and battery control:

```bash
python huawei_sun2000_control/inverter_full_tests.py
```

Logs are written to the `logs/` directory (rotating files are configured in most scripts).

## Example constants

`battery_info.py` shows typical configuration fields used across the scripts:

```python
HOST     = "192.168.200.1"    # IP of your inverter
PORT     = 6607               # Modbus-TCP port
PASSWORD = "00000a"           # Installer password
```

These constants appear near the top of that file and should be adjusted for your environment.【F:huawei_sun2000_control/battery_info.py†L12-L15】

The helper in `tcp_battery_control.py` demonstrates how a TCP connection is established and logged:

```python
async def connect_and_login(host: str, port: int, slave_id: int, password: str, delay: int = 5):
    """Connect to the inverter and perform installer login."""
    bridge = await create_tcp_bridge(host, port, slave_id)
    await bridge.login("installer", password)
    logging.info("Logged in as installer.")
    logging.info(f"Waiting {delay} seconds for inverter to stabilize...")
    await asyncio.sleep(delay)
    return bridge
```

【F:huawei_sun2000_control/tcp_battery_control.py†L33-L55】

The `inverter_full_tests.py` script orchestrates a sequence of charge/discharge cycles and telemetry collection, writing its output to `logs/full_test.log`:

```python
async def run_battery_cycles(bridge):
    """Execute:
      A. Two duration-based cycles at 500 W for 2 min
      B. Two SoC-based cycles: Charge to 80 %, Discharge to 20 % at 500 W"""
    logger.info("Starting duration-based charge @500 W for 2 min.")
    await force_charge_duration(bridge, power=500, duration=2)
    await asyncio.sleep(2 * 60)
    await stop_charge(bridge)
```

【F:huawei_sun2000_control/inverter_full_tests.py†L30-L39】

Refer to the individual scripts for more detailed inline comments on configuration and usage.

---

This README summarizes how to set up and run the Huawei Sun2000 testing utilities. Adjust parameters in the scripts to suit your installation.
=======
# Huawei Sun2000 Control Scripts

These scripts control Huawei Sun2000 devices for testing purposes.

## Installation

Install dependencies using pip:

```bash
pip install -r requirements.txt
```
>>>>>>> f8b89f36
<|MERGE_RESOLUTION|>--- conflicted
+++ resolved
@@ -1,4 +1,4 @@
-<<<<<<< HEAD
+
 # Huawei Testing Protocol Sun2000
 
 This repository contains Python scripts for interacting with a **Huawei Sun2000** inverter over Modbus RTU or TCP. The utilities allow you to read telemetry, generate register maps and run battery charge/discharge tests.
@@ -102,19 +102,4 @@
 
 Refer to the individual scripts for more detailed inline comments on configuration and usage.
 
----
-
-This README summarizes how to set up and run the Huawei Sun2000 testing utilities. Adjust parameters in the scripts to suit your installation.
-=======
-# Huawei Sun2000 Control Scripts
-
-These scripts control Huawei Sun2000 devices for testing purposes.
-
-## Installation
-
-Install dependencies using pip:
-
-```bash
-pip install -r requirements.txt
-```
->>>>>>> f8b89f36
+---